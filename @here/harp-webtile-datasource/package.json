--- conflicted
+++ resolved
@@ -23,22 +23,12 @@
     },
     "license": "Apache-2.0",
     "dependencies": {
-<<<<<<< HEAD
         "@here/harp-datasource-protocol": "^0.11.0-alpha.0",
         "@here/harp-geometry": "^0.11.0-alpha.0",
         "@here/harp-geoutils": "^0.11.0-alpha.0",
         "@here/harp-lrucache": "^0.11.0-alpha.0",
         "@here/harp-mapview": "^0.11.0-alpha.0",
-        "@here/harp-utils": "^0.11.0-alpha.0",
-        "rtree": "^1.4.2"
-=======
-        "@here/harp-datasource-protocol": "^0.10.0",
-        "@here/harp-geometry": "^0.10.0",
-        "@here/harp-geoutils": "^0.10.0",
-        "@here/harp-lrucache": "^0.10.0",
-        "@here/harp-mapview": "^0.10.0",
-        "@here/harp-utils": "^0.10.0"
->>>>>>> af48c1b2
+        "@here/harp-utils": "^0.11.0-alpha.0"
     },
     "devDependencies": {
         "@types/chai": "^4.1.2",
